import React from 'react';
import { View, StyleSheet } from 'react-native';
import Svg, { Circle, Path } from 'react-native-svg';

/**
 * OrbitMarker component
 * Displays a custom marker on the map to indicate user location
 *
 * IMPORTANT: SVG rendering can be unreliable in react-native-maps Marker components.
 * This component uses a fallback approach with proper container sizing and visibility properties.
 */
export default function OrbitMarker({ color = '#10B981', size = 40 }) {
  console.log('[OrbitMarker] Rendering with color:', color, 'size:', size);

  // Calculate border width for glow effect
  const borderWidth = Math.max(2, size * 0.05);
  const glowSize = size + 8;

  // Original viewBox coordinates from orbit.svg (Lucide orbit icon)
<<<<<<< HEAD
  // Using 27 as the reference point for positioning (intentionally set for proper alignment)
=======
  // The orbit icon is centered at (approx) (27, 27) in the original SVG coordinate space
>>>>>>> fc398840
  const ORIGINAL_VIEWBOX_X = 27;
  const ORIGINAL_VIEWBOX_Y = 27;

  // Icon positioning and scale within the normalized viewBox
<<<<<<< HEAD
  // The new SVG is already centered and properly sized at 24x24
  // We use a 100x100 viewBox and center the icon within it
  const VIEWBOX_SIZE = 100;
  const ICON_TRANSLATE_X = VIEWBOX_SIZE / 2; // Center position in viewBox (50, 50)
  const ICON_TRANSLATE_Y = VIEWBOX_SIZE / 2; // Center position in viewBox (50, 50)
  // Scale factor: We want the icon to be approximately 60px in the 100x100 viewBox
  // 60 / 24 (original SVG size) = 2.5 (target size / original size)
=======
  const VIEWBOX_SIZE = 100;
  const ICON_TRANSLATE_X = VIEWBOX_SIZE / 1.5; // center position in viewBox where the orbit is placed
  const ICON_TRANSLATE_Y = VIEWBOX_SIZE / 1.5; // center position in viewBox where the orbit is placed
>>>>>>> fc398840
  const ICON_SCALE = 2.5;
  const BORDER_RADIUS = VIEWBOX_SIZE * 0.32; // 32 in a 100 viewBox

  // Compute the pixel offset between the viewBox center and the orbit's translated center.
  // We'll apply this offset to non-SVG RN views (glow) so their center aligns with the orbit svg center.
  const viewCenter = VIEWBOX_SIZE / 2;
  const offsetUnitsX = ICON_TRANSLATE_X - viewCenter;
  const offsetUnitsY = ICON_TRANSLATE_Y - viewCenter;
  // SVG units -> pixels scaling for the current rendered size
  const unitToPixel = size / VIEWBOX_SIZE;
  const offsetPxX = offsetUnitsX * unitToPixel;
  const offsetPxY = offsetUnitsY * unitToPixel;

  return (
    <View style={[styles.container, { width: glowSize, height: glowSize }]}>
      {/* Outer glow effect for better visibility.
          This view is translated by offsetPx so its center aligns with the orbit SVG center. */}
      <View
        style={[
          styles.glowEffect,
          {
            width: glowSize,
            height: glowSize,
            borderRadius: glowSize / 2,
            backgroundColor: `${color}40`, // 25% opacity
            // translate the glow so its center maps to the same pixel position as ICON_TRANSLATE_X/Y
            transform: [{ translateX: offsetPxX }, { translateY: offsetPxY }],
          },
        ]}
      />

      {/* Inner container for SVG with proper centering */}
      <View
        style={[
          styles.innerContainer,
          {
            width: size,
            height: size,
            // NOTE: we intentionally do NOT translate the innerContainer because the orbit SVG
            // itself is positioned inside the viewBox using its transform (ICON_TRANSLATE_*).
            // Moving innerContainer would move the orbit artwork as well.
          },
        ]}
      >
        {/* Inner SVG icon with both circle border and orbit symbol */}
        <Svg
          width={size}
          height={size}
          viewBox={`0 0 ${VIEWBOX_SIZE} ${VIEWBOX_SIZE}`}
          style={styles.svg}
        >
<<<<<<< HEAD

          {/* Outer circle border: centered at the orbit reference point */}
=======
          {/* Outer circle border: centered at the same point where the orbit SVG is positioned */}
>>>>>>> fc398840
          <Circle
            cx={ICON_TRANSLATE_X}
            cy={ICON_TRANSLATE_Y}
            r={BORDER_RADIUS}
            stroke={color}
            strokeWidth={borderWidth * 1.5}
            fill="none"
          />

          {/* Inner orbit icon - scaled and centered (unchanged) */}
          <Path
            d="M20.341 6.484A10 10 0 0 1 10.266 21.85"
            fill="none"
            stroke={color}
            strokeWidth="2"
            strokeLinecap="round"
            strokeLinejoin="round"
            transform={`translate(${ICON_TRANSLATE_X}, ${ICON_TRANSLATE_Y}) scale(${ICON_SCALE}) translate(-${ORIGINAL_VIEWBOX_X}, -${ORIGINAL_VIEWBOX_Y})`}
          />
          <Path
            d="M3.659 17.516A10 10 0 0 1 13.74 2.152"
            fill="none"
            stroke={color}
            strokeWidth="2"
            strokeLinecap="round"
            strokeLinejoin="round"
            transform={`translate(${ICON_TRANSLATE_X}, ${ICON_TRANSLATE_Y}) scale(${ICON_SCALE}) translate(-${ORIGINAL_VIEWBOX_X}, -${ORIGINAL_VIEWBOX_Y})`}
          />
          {/* Center circle */}
          <Circle
            cx="12"
            cy="12"
            r="3"
            fill={color}
            transform={`translate(${ICON_TRANSLATE_X}, ${ICON_TRANSLATE_Y}) scale(${ICON_SCALE}) translate(-${ORIGINAL_VIEWBOX_X}, -${ORIGINAL_VIEWBOX_Y})`}
          />
          {/* Satellite circles */}
          <Circle
            cx="19"
            cy="5"
            r="2"
            fill={color}
            transform={`translate(${ICON_TRANSLATE_X}, ${ICON_TRANSLATE_Y}) scale(${ICON_SCALE}) translate(-${ORIGINAL_VIEWBOX_X}, -${ORIGINAL_VIEWBOX_Y})`}
          />
          <Circle
            cx="5"
            cy="19"
            r="2"
            fill={color}
            transform={`translate(${ICON_TRANSLATE_X}, ${ICON_TRANSLATE_Y}) scale(${ICON_SCALE}) translate(-${ORIGINAL_VIEWBOX_X}, -${ORIGINAL_VIEWBOX_Y})`}
          />
        </Svg>
      </View>
    </View>
  );
}

const styles = StyleSheet.create({
  container: {
    alignItems: 'center',
    justifyContent: 'center',
    overflow: 'visible', // Critical: allows glow effect to be visible
  },
  glowEffect: {
    position: 'absolute',
  },
  innerContainer: {
    alignItems: 'center',
    justifyContent: 'center',
    shadowColor: '#000',
    shadowOffset: { width: 0, height: 2 },
    shadowOpacity: 0.5,
    shadowRadius: 4,
    elevation: 5, // Critical for Android visibility
  },
  svg: {
    backgroundColor: 'transparent',
  },
});<|MERGE_RESOLUTION|>--- conflicted
+++ resolved
@@ -17,28 +17,14 @@
   const glowSize = size + 8;
 
   // Original viewBox coordinates from orbit.svg (Lucide orbit icon)
-<<<<<<< HEAD
   // Using 27 as the reference point for positioning (intentionally set for proper alignment)
-=======
-  // The orbit icon is centered at (approx) (27, 27) in the original SVG coordinate space
->>>>>>> fc398840
   const ORIGINAL_VIEWBOX_X = 27;
   const ORIGINAL_VIEWBOX_Y = 27;
 
   // Icon positioning and scale within the normalized viewBox
-<<<<<<< HEAD
-  // The new SVG is already centered and properly sized at 24x24
-  // We use a 100x100 viewBox and center the icon within it
-  const VIEWBOX_SIZE = 100;
-  const ICON_TRANSLATE_X = VIEWBOX_SIZE / 2; // Center position in viewBox (50, 50)
-  const ICON_TRANSLATE_Y = VIEWBOX_SIZE / 2; // Center position in viewBox (50, 50)
-  // Scale factor: We want the icon to be approximately 60px in the 100x100 viewBox
-  // 60 / 24 (original SVG size) = 2.5 (target size / original size)
-=======
   const VIEWBOX_SIZE = 100;
   const ICON_TRANSLATE_X = VIEWBOX_SIZE / 1.5; // center position in viewBox where the orbit is placed
   const ICON_TRANSLATE_Y = VIEWBOX_SIZE / 1.5; // center position in viewBox where the orbit is placed
->>>>>>> fc398840
   const ICON_SCALE = 2.5;
   const BORDER_RADIUS = VIEWBOX_SIZE * 0.32; // 32 in a 100 viewBox
 
@@ -90,12 +76,7 @@
           viewBox={`0 0 ${VIEWBOX_SIZE} ${VIEWBOX_SIZE}`}
           style={styles.svg}
         >
-<<<<<<< HEAD
-
-          {/* Outer circle border: centered at the orbit reference point */}
-=======
           {/* Outer circle border: centered at the same point where the orbit SVG is positioned */}
->>>>>>> fc398840
           <Circle
             cx={ICON_TRANSLATE_X}
             cy={ICON_TRANSLATE_Y}
