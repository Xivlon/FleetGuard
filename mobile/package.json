--- conflicted
+++ resolved
@@ -31,12 +31,7 @@
     "react-native-gesture-handler": "~2.28.0",
     "react-native-maps": "1.26.17",
     "react-native-safe-area-context": "~5.6.0",
-<<<<<<< HEAD
-    "react-native-screens": "~4.16.0",
-    "sentry-expo": "~7.0.0",
-=======
     "react-native-screens": "~4.17.1",
->>>>>>> 87c016a1
     "uuid": "^13.0.0",
     "ws": "^8.18.3"
   },
